--- conflicted
+++ resolved
@@ -188,44 +188,4 @@
 	}
 
 	return valueBytes
-<<<<<<< HEAD
-}
-
-var VMPreload = `
-function StringToByteArray(s) {
-  var data = [];
-  for (var i = 0; i < s.length; i++ ) {
-    data.push(s.charCodeAt(i));
-  }
-  return data;
-}
-
-function ByteArrayToString(a) {
-  return String.fromCharCode.apply(String, a);
-}
-
-function DumpObjectIndented(obj, indent) {
-  var result = "";
-  if (indent == null) indent = "";
-
-  for (var property in obj) {
-    var value = obj[property];
-    if (typeof value == 'string') {
-      value = "'" + value + "'";
-    }
-    else if (typeof value == 'object') {
-      if (value instanceof Array) {
-        value = "[ " + value + " ]";
-      } else {
-        var od = DumpObjectIndented(value, indent + "  ");
-        value = "\n" + indent + "{\n" + od + "\n" + indent + "}";
-      }
-    }
-    result += indent + "'" + property + "' : " + value + ",\n";
-  }
-  return result.replace(/,\n$/, "");
-}
-`
-=======
-}
->>>>>>> 47957222
+}