package gscript

import (
<<<<<<< HEAD
	"runtime"
	"io/ioutil"
	"os"
	"errors"
=======
	"bytes"
	"os/exec"
	"runtime"
	"strings"
>>>>>>> 61102a9e
)

func CalledBy() string {
	fpcs := make([]uintptr, 1)
	n := runtime.Callers(3, fpcs)
	if n == 0 {
		return "Unknown"
	}
	fun := runtime.FuncForPC(fpcs[0] - 1)
	if fun == nil {
		return "N/A"
	}
	return fun.Name()
}

<<<<<<< HEAD
func LocalFileExists(path string) bool {
  _, err := os.Stat(path)
  if err == nil {
    return true
  }
  return false
}

func LocalCreateFile(bytes []byte, path string) error {
	if LocalFileExists(path) {
    return errors.New("The file to create already exists so we won't overwite it")
  }
  err := ioutil.WriteFile(path, bytes, 0700)
  if err != nil {
      return err
  }
  return nil
}

func LocalReadFile(path string) ([]byte, error) {
	if LocalFileExists(path) {
    dat, err := ioutil.ReadFile(path)
    if err != nil {
      return nil, err
    }
  return dat, nil
 }
 return nil, errors.New("The file to read does not exist")
=======
func ExecuteCommand(c string, args ...string) VMExecResponse {
	cmd := exec.Command(c, args...)
	var stdout bytes.Buffer
	var stderr bytes.Buffer
	cmd.Stdout = &stdout
	cmd.Stderr = &stderr
	err := cmd.Run()
	respObj := VMExecResponse{
		Stdout: strings.Split(stdout.String(), "\n"),
		Stderr: strings.Split(stderr.String(), "\n"),
		PID:    cmd.Process.Pid,
	}
	if err != nil {
		respObj.ErrorMsg = err.Error()
		respObj.Success = false
	} else {
		respObj.Success = true
	}
	return respObj
>>>>>>> 61102a9e
}<|MERGE_RESOLUTION|>--- conflicted
+++ resolved
@@ -1,17 +1,13 @@
 package gscript
 
 import (
-<<<<<<< HEAD
-	"runtime"
 	"io/ioutil"
 	"os"
 	"errors"
-=======
 	"bytes"
 	"os/exec"
 	"runtime"
 	"strings"
->>>>>>> 61102a9e
 )
 
 func CalledBy() string {
@@ -27,7 +23,6 @@
 	return fun.Name()
 }
 
-<<<<<<< HEAD
 func LocalFileExists(path string) bool {
   _, err := os.Stat(path)
   if err == nil {
@@ -56,7 +51,7 @@
   return dat, nil
  }
  return nil, errors.New("The file to read does not exist")
-=======
+  
 func ExecuteCommand(c string, args ...string) VMExecResponse {
 	cmd := exec.Command(c, args...)
 	var stdout bytes.Buffer
@@ -76,5 +71,4 @@
 		respObj.Success = true
 	}
 	return respObj
->>>>>>> 61102a9e
 }