package engine

import (
	"bytes"
	"context"
	"crypto/rand"
	"crypto/rsa"
	"crypto/tls"
	"crypto/x509"
	"crypto/x509/pkix"
	"encoding/json"
	"errors"
	"io/ioutil"
	"math/big"
	"net"
	"net/http"
	"os"
	"strings"
	"time"

	"golang.org/x/crypto/ssh"
)

// DNSQuestion - Issues a DNS query and returns it's response
//
// Package
//
// net
//
// Author
//
// - ahhh (https://github.com/ahhh)
//
// Javascript
//
// Here is the Javascript method signature:
//  DNSQuestion(target, request)
//
// Arguments
//
// Here is a list of the arguments for the Javascript function:
//  * target (string)
//  * request (string)
//
// Returns
//
// Here is a list of fields in the return object:
//  * obj.answer (string)
//  * obj.runtimeError (error)
//
// Example
//
// Here is an example of how to use this function in gscript:
//  var obj = DNSQuestion(target, request);
//  // obj.answer
//  // obj.runtimeError
//
func (e *Engine) DNSQuestion(target, request string) (string, error) {
	if request == "A" {
		var stringAnswerArray []string
		answerPTR, err := net.LookupIP(target)
		if err != nil {
			return "failed", err
		}
		for _, answrPTR := range answerPTR {
			stringAnswerArray = append(stringAnswerArray, answrPTR.String())
		}
		stringAnswer := strings.Join(stringAnswerArray, "/n")
		return stringAnswer, nil
	} else if request == "TXT" {
		answerTXT, err := net.LookupTXT(target)
		if err != nil {
			return "failed", err
		}
		stringAnswer := strings.Join(answerTXT, "/n")
		return stringAnswer, nil
	} else if request == "PTR" {
		answerA, err := net.LookupAddr(target)
		if err != nil {
			return "failed", err
		}
		stringAnswer := strings.Join(answerA, "/n")
		return stringAnswer, nil
	} else if request == "MX" {
		var stringAnswerArray []string
		answerMX, err := net.LookupMX(target)
		if err != nil {
			return "failed", err
		}
		for _, answrMX := range answerMX {
			stringAnswerArray = append(stringAnswerArray, answrMX.Host)
		}
		stringAnswer := strings.Join(stringAnswerArray, "/n")
		return stringAnswer, nil
	} else if request == "NS" {
		var stringAnswerArray []string
		answerNS, err := net.LookupNS(target)
		if err != nil {
			return "failed", err
		}
		for _, answrNS := range answerNS {
			stringAnswerArray = append(stringAnswerArray, answrNS.Host)
		}
		stringAnswer := strings.Join(stringAnswerArray, "/n")
		return stringAnswer, nil
	} else if request == "CNAME" {
		answerCNAME, err := net.LookupCNAME(target)
		if err != nil {
			return "failed", err
		}
		return string(answerCNAME), nil
	} else {
		answerA, err := net.LookupHost(target)
		if err != nil {
			return "failed", err
		}
		stringAnswer := strings.Join(answerA, "/n")
		return stringAnswer, nil
	}
}

// HTTPGetFile - Retrives a file from an HTTP(s) endpoint
//
// Package
//
// net
//
// Author
//
// - Vyrus (https://github.com/vyrus001)
//
// Javascript
//
// Here is the Javascript method signature:
//  HTTPGetFile(url)
//
// Arguments
//
// Here is a list of the arguments for the Javascript function:
//  * url (string)
//
// Returns
//
// Here is a list of fields in the return object:
//  * obj.statusCode (int)
//  * obj.file ([]byte)
//  * obj.runtimeError (error)
//
// Example
//
// Here is an example of how to use this function in gscript:
//  var obj = HTTPGetFile(url);
//  // obj.statusCode
//  // obj.file
//  // obj.runtimeError
//
func (e *Engine) HTTPGetFile(url string) (int, []byte, error) {
	resp, err := http.Get(url)
	if err != nil {
		return 0, nil, err
	}
	defer resp.Body.Close()
	pageData, err := ioutil.ReadAll(resp.Body)
	if err != nil {
		return 0, nil, err
	}
	return resp.StatusCode, pageData, nil
}

// PostJSON - Transmits a JSON object to a URL and retruns the HTTP status code and response
//
// Package
//
// net
//
// Author
//
// - Vyrus (https://github.com/vyrus001)
//
// Javascript
//
// Here is the Javascript method signature:
//  PostJSON(url, json)
//
// Arguments
//
// Here is a list of the arguments for the Javascript function:
//  * url (string)
//  * json ([]byte)
//
// Returns
//
// Here is a list of fields in the return object:
//  * obj.statusCode (int)
//  * obj.response ([]byte)
//  * obj.runtimeError (error)
//
// Example
//
// Here is an example of how to use this function in gscript:
//  var obj = PostJSON(url, json);
//  // obj.statusCode
//  // obj.response
//  // obj.runtimeError
//
func (e *Engine) PostJSON(url string, jsonString []byte) (int, []byte, error) {
	// encode json to sanity check, then decode to ensure the transmition syntax is clean
	var jsonObj interface{}
	if err := json.Unmarshal(jsonString, &jsonObj); err != nil {
		return 0, nil, err
	}
	jsonStringCleaned, err := json.Marshal(jsonObj)
	if err != nil {
		return 0, nil, err
	}
	resp, err := http.Post(url, " application/json", bytes.NewReader(jsonStringCleaned))
	if err != nil {
		return 0, nil, err
	}
	defer resp.Body.Close()
	pageData, err := ioutil.ReadAll(resp.Body)
	if err != nil {
		return 0, nil, err
	}
	resp.Body.Close()
	return resp.StatusCode, pageData, nil
}

// SSHCmd - Runs a command on a target host via SSH and returns the result (stdOut only). Uses both password and key authentication options
//
// Package
//
// net
//
// Author
//
// - Vyrus (https://github.com/vyrus001)
//
// Javascript
//
// Here is the Javascript method signature:
//  SSHCmd(hostAndPort, cmd, username, password, key)
//
// Arguments
//
// Here is a list of the arguments for the Javascript function:
//  * hostAndPort (string)
//  * cmd (string)
//  * username (string)
//  * password (string)
//  * key ([]byte)
//
// Returns
//
// Here is a list of fields in the return object:
//  * obj.response (string)
//  * obj.runtimeError (error)
//
// Example
//
// Here is an example of how to use this function in gscript:
//  var obj = SSHCmd(hostAndPort, cmd, username, password, key);
//  // obj.response
//  // obj.runtimeError
//
func (e *Engine) SSHCmd(hostAndPort, cmd, username, password string, key []byte) (string, error) {
	// create config
	sshConfig := &ssh.ClientConfig{
		User:            strings.TrimSpace(username),
		HostKeyCallback: ssh.InsecureIgnoreHostKey(),
	}
	if len(password) > 0 {
		sshConfig.Auth = append(sshConfig.Auth, ssh.Password(password))
	}
	if len(key) > 0 {
		signer, err := ssh.ParsePrivateKey(key)
		if err != nil {
			return "", err
		}
		sshConfig.Auth = append(sshConfig.Auth, ssh.PublicKeys(signer))
	}

	// connect
	client, err := ssh.Dial("tcp", hostAndPort, sshConfig)
	if err != nil {
		return "", err
	}
	defer client.Close()
	session, err := client.NewSession()
	if err != nil {
		return "", err
	}
	defer session.Close()

	// run cmd
	responseBuffer := bytes.NewBuffer([]byte{})
	session.Stdout = responseBuffer
	if err = session.Run(cmd); err != nil {
		return "", err
	}
	return responseBuffer.String(), nil
}

// ServePathOverHTTPS - Starts an HTTPS webserver on a given port (default 443) for $X (default 30) number of seconds that acts as a file server rooted in a given path
//
// Package
//
// net
//
// Author
//
// - Vyrus (https://github.com/vyrus001)
//
// Javascript
//
// Here is the Javascript method signature:
//  ServePathOverHTTPS(port, path, timeout)
//
// Arguments
//
// Here is a list of the arguments for the Javascript function:
//  * port (string)
//  * path (string)
//  * timeout (int64)
//
// Returns
//
// Here is a list of fields in the return object:
//  * obj.runtimeError (error)
//
// Example
//
// Here is an example of how to use this function in gscript:
//  var obj = ServePathOverHTTPS(port, path, timeout);
//  // obj.runtimeError
//
func (e *Engine) ServePathOverHTTPS(port, path string, timeout int64) error {
	// init
	if len(port) < 1 {
		port = "443"
	}
	if timeout == int64(0) {
		timeout = int64(30)
	}

	// generate key
	privateKey, err := rsa.GenerateKey(rand.Reader, 4096)
	if err != nil {
		return err
	}

	// make cert
	template := x509.Certificate{
		IsCA: true,
		BasicConstraintsValid: true,
		SubjectKeyId:          []byte{1, 2, 3},
		SerialNumber:          big.NewInt(1234),
		Subject: pkix.Name{
			Country:      []string{"Wonkaville"},
			Organization: []string{"Wonka Co"},
		},
		NotBefore:   time.Now(),
		NotAfter:    time.Now().Add(48 * time.Hour),
		ExtKeyUsage: []x509.ExtKeyUsage{x509.ExtKeyUsageClientAuth, x509.ExtKeyUsageServerAuth},
		KeyUsage:    x509.KeyUsageDigitalSignature | x509.KeyUsageCertSign,
	}
	hostname, err := os.Hostname()
	if err != nil {
		return err
	}
	template.DNSNames = append(template.DNSNames, hostname)
	ifaces, err := net.Interfaces()
	if err != nil {
		return err
	}
	for _, iface := range ifaces {
		addrs, err := iface.Addrs()
		if err != nil {
			return err
		}
		for _, addr := range addrs {
			template.IPAddresses = append(template.IPAddresses, net.ParseIP(addr.String()))
		}
	}
	template.KeyUsage |= x509.KeyUsageCertSign
	certData, err := x509.CreateCertificate(rand.Reader, &template, &template, &privateKey.PublicKey, privateKey)
	if err != nil {
		return errors.New("Failed to create certificate: " + err.Error())
	}

	// make web server obj
	config := &tls.Config{
		Certificates: []tls.Certificate{{
			Certificate: [][]byte{certData},
			PrivateKey:  privateKey,
		}},
	}
	srv := &http.Server{
		Addr:      "0.0.0.0:" + port,
		Handler:   http.FileServer(http.Dir(path)),
		TLSConfig: config,
	}

	// make new thread that waits for timeout to expire, then kills the server
	killSwitch := make(chan struct{})
	go func() {
		time.Sleep(time.Duration(timeout) * time.Second)
		srv.Shutdown(context.Background())
		close(killSwitch)
	}()

	// start server
	return srv.ListenAndServe()
	<-killSwitch
	return nil
}

// IsTCPPortInUse - States whether or not a given TCP port is avalible for use
//
// Package
//
// net
//
// Author
//
// - Vyrus (https://github.com/vyrus001)
//
// Javascript
//
// Here is the Javascript method signature:
//  IsTCPPortInUse(port)
//
// Arguments
//
// Here is a list of the arguments for the Javascript function:
//  * port (string)
//
// Returns
//
// Here is a list of fields in the return object:
//  * obj.state (bool)
//
// Example
//
// Here is an example of how to use this function in gscript:
//  var obj = IsTCPPortInUse(port);
//  // obj.state
//
func (e *Engine) IsTCPPortInUse(port string) bool {
	conn, err := net.Listen("tcp", "0.0.0.0:"+port)
	if err != nil {
		return true
	}
	defer conn.Close()
	return false
}

// IsUDPPortInUse - States whether or not a given UDP port is avalible for use
//
// Package
//
// net
//
// Author
//
// - Vyrus (https://github.com/vyrus001)
//
// Javascript
//
// Here is the Javascript method signature:
//  IsUDPPortInUse(port)
//
// Arguments
//
// Here is a list of the arguments for the Javascript function:
//  * port (string)
//
// Returns
//
// Here is a list of fields in the return object:
//  * obj.state (bool)
//
// Example
//
// Here is an example of how to use this function in gscript:
//  var obj = IsUDPPortInUse(port);
//  // obj.state
//
func (e *Engine) IsUDPPortInUse(port string) bool {
	conn, err := net.Listen("udp", "0.0.0.0:"+port)
	if err != nil {
		return true
	}
	defer conn.Close()
<<<<<<< HEAD
	return false
=======
	return true
}

// GetLocalIPs - Gets an array of Ip addresses for the host
//
// Package
//
// net
//
// Author
//
// - ahhh (https://github.com/ahhh)
//
// Javascript
//
// Here is the Javascript method signature:
//  GetLocalIPs()
//
// Arguments
//
// Here is a list of the arguments for the Javascript function:
//
// Returns
//
// Here is a list of fields in the return object:
//  * obj.addresses ([]string)
//
// Example
//
// Here is an example of how to use this function in gscript:
//  var obj = GetLocalIPs();
//  // obj.addresses
//
func (e *Engine) GetLocalIPs() []string {
	addresses := []string{}
	addrs, err := net.InterfaceAddrs()
	if err != nil {
		return addresses
	}
	for _, a := range addrs {
		if ipnet, ok := a.(*net.IPNet); ok && !ipnet.IP.IsLoopback() {
			if ipnet.IP.To4() != nil {
				addresses = append(addresses, ipnet.IP.String())
			}
		}
	}
	return addresses
>>>>>>> b3f656e9
}<|MERGE_RESOLUTION|>--- conflicted
+++ resolved
@@ -492,10 +492,7 @@
 		return true
 	}
 	defer conn.Close()
-<<<<<<< HEAD
 	return false
-=======
-	return true
 }
 
 // GetLocalIPs - Gets an array of Ip addresses for the host
@@ -542,5 +539,4 @@
 		}
 	}
 	return addresses
->>>>>>> b3f656e9
 }